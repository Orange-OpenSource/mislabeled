[build-system]
requires = ["hatchling", "hatch-vcs"]
build-backend = "hatchling.build"

[project]
name = "mislabeled"
dynamic = ["version"]
description = "detect mislabeled examples in machine learning datasets"
readme = "README.md"
requires-python = ">=3.10"
license = "MIT"
keywords = []
authors = [
  { name = "Thomas George", email = "thomas.george@orange.com"},
  { name = "Pierre Nodet", email = "pierre.nodet@orange.com" },
]
classifiers = [
  "Intended Audience :: Science/Research",
  "Intended Audience :: Developers",
  "License :: OSI Approved",
  "Programming Language :: Python",
  "Topic :: Software Development",
  "Topic :: Scientific/Engineering",
  "Operating System :: Microsoft :: Windows",
  "Operating System :: POSIX",
  "Operating System :: Unix",
  "Operating System :: MacOS",
  "Programming Language :: Python",
  "Programming Language :: Python :: 3.10",
]
dependencies = [
    "numpy",
    "scipy",
<<<<<<< HEAD
    "scikit-learn<1.7.0",
=======
    "scikit-learn>=1.6",
>>>>>>> 5921a7f3
]

[project.optional-dependencies]
datasets = ["pooch", "pandas"]
examples = ["mislabeled[datasets]", "matplotlib"]

[project.urls]
Documentation = "https://github.com/orange-opensource/mislabeled#readme"
Issues = "https://github.com/orange-opensource/mislabeled/issues"
Source = "https://github.com/orange-opensource/mislabeled"

[tool.hatch.version]
source = "vcs"

[tool.pytest.ini_options]
addopts = ["--ignore=tests/datasets", "--ignore=tests/test_cache.py"]

[dependency-groups]
dev=[
  "mislabeled[examples]",
  "ipykernel",
  "pytest", 
  "pytest-cov", 
  "pytest-xdist",
  "pytest-benchmark",
  "scipy>=1.15.0",
  "statsmodels>=0.14.6",
]

[tool.coverage.run]
omit = ["tests"]
source = ["mislabeled"]

[tool.ruff]
exclude = ["examples"]

[tool.ruff.lint]
preview = true
select = ["E", "F", "W", "I"]<|MERGE_RESOLUTION|>--- conflicted
+++ resolved
@@ -31,11 +31,7 @@
 dependencies = [
     "numpy",
     "scipy",
-<<<<<<< HEAD
-    "scikit-learn<1.7.0",
-=======
     "scikit-learn>=1.6",
->>>>>>> 5921a7f3
 ]
 
 [project.optional-dependencies]
