--- conflicted
+++ resolved
@@ -44,9 +44,10 @@
             return H * (y - 0.5).reshape(-1, 1)
         # multiclass case
         else:
-<<<<<<< HEAD
-            H = np.dot(X, coef.T)
-            return np.take_along_axis(H, np.expand_dims(y, axis=1), axis=1)
+            H = safe_sparse_dot(X, coef.T, dense_output=True)
+            mask = np.zeros_like(H, dtype=bool)
+            mask[np.arange(H.shape[0]), y] = True
+            return H[mask]
 
 
 class LinearGradNorm2:
@@ -88,10 +89,4 @@
         grad_pre_act = p
         grad_pre_act[np.arange(grad_pre_act.shape[0]), y] -= 1
 
-        return -(grad_pre_act**2).sum(axis=1) * (X**2).sum(axis=1)
-=======
-            H = safe_sparse_dot(X, coef.T, dense_output=True)
-            mask = np.zeros_like(H, dtype=bool)
-            mask[np.arange(H.shape[0]), y] = True
-            return H[mask]
->>>>>>> 6c7d6726
+        return -(grad_pre_act**2).sum(axis=1) * (X**2).sum(axis=1)