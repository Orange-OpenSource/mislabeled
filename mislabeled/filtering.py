import numpy as np
from sklearn.base import BaseEstimator, ClassifierMixin
from sklearn.utils.multiclass import unique_labels
from sklearn.utils.validation import check_array, check_is_fitted, check_X_y


class FilterClassifier(ClassifierMixin, BaseEstimator):
    """An example classifier which implements a 1-NN algorithm.

    For more information regarding how to build your own classifier, read more
    in the :ref:`User Guide <user_guide>`.

    Parameters
    ----------
    demo_param : str, default='demo'
        A parameter used for demonstation of how to pass and store paramters.

    Attributes
    ----------
    X_ : ndarray, shape (n_samples, n_features)
        The input passed during :meth:`fit`.
    y_ : ndarray, shape (n_samples,)
        The labels passed during :meth:`fit`.
    classes_ : ndarray, shape (n_classes,)
        The classes seen at :meth:`fit`.
    """

    def __init__(self, detector=None, classifier=None, trust_proportion=0.5):
        self.detector = detector
        self.classifier = classifier
        self.trust_proportion = trust_proportion

    def fit(self, X, y):
        """A reference implementation of a fitting function for a classifier.

        Parameters
        ----------
        X : array-like, shape (n_samples, n_features)
            The training input samples.
        y : array-like, shape (n_samples,)
            The target values. An array of int.

        Returns
        -------
        self : object
            Returns self.
        """
        # Check that X and y have correct shape
        X, y = check_X_y(X, y)
        # Store the classes seen during fit
        self.classes_ = unique_labels(y)
        n = X.shape[0]

        trust_scores = self.detector.trust_score(X, y)
        indices_rank = np.argsort(trust_scores)[::-1]
<<<<<<< HEAD
        trusted = indices_rank[: int(n * self.trust_proportion)]
=======

        # only keep most trusted examples
        trusted = indices_rank[:int(n*self.trust_proportion)]
>>>>>>> ed947fc7

        self.classifier.fit(X[trusted], y[trusted])

        # Return the classifier
        return self

    def predict(self, X):
        """A reference implementation of a prediction for a classifier.

        Parameters
        ----------
        X : array-like, shape (n_samples, n_features)
            The input samples.

        Returns
        -------
        y : ndarray, shape (n_samples,)
            The label for each sample is the label of the closest sample
            seen during fit.
        """
        # Check is fit had been called
        check_is_fitted(self.classifier)

        # Input validation
        X = check_array(X)

        return self.classifier.predict(X)

    def predict_proba(self, X):
        check_is_fitted(self.classifier)

        # Input validation
        X = check_array(X)

        return self.classifier.predict_proba(X)<|MERGE_RESOLUTION|>--- conflicted
+++ resolved
@@ -53,13 +53,9 @@
 
         trust_scores = self.detector.trust_score(X, y)
         indices_rank = np.argsort(trust_scores)[::-1]
-<<<<<<< HEAD
-        trusted = indices_rank[: int(n * self.trust_proportion)]
-=======
 
         # only keep most trusted examples
-        trusted = indices_rank[:int(n*self.trust_proportion)]
->>>>>>> ed947fc7
+        trusted = indices_rank[: int(n * self.trust_proportion)]
 
         self.classifier.fit(X[trusted], y[trusted])
 
