from functools import partial

import numpy as np
from sklearn.model_selection import RepeatedStratifiedKFold

from mislabeled.aggregate import forget, fromnumpy, mean, oob, sum, var, vote
from mislabeled.detect import ModelBasedDetector
from mislabeled.ensemble import (
    IndependentEnsemble,
    LeaveOneOutEnsemble,
    NoEnsemble,
    OutlierEnsemble,
    ProgressiveEnsemble,
)
from mislabeled.probe import (
    Confidence,
    FiniteDiffSensitivity,
    LinearGradNorm2,
    LinearInfluence,
    LinearParameterCount,
    LinearRepresenter,
    LinearSensitivity,
    Logits,
    Margin,
    Outliers,
    Probabilities,
    Scores,
)

# A detector zoo of techniques found in the litterature


class OutlierDetector(ModelBasedDetector):
    def __init__(self, base_model, n_jobs=None):
        super().__init__(
            base_model=base_model,
            ensemble=OutlierEnsemble(),
<<<<<<< HEAD
            probe=OutlierProbe(),
            aggregate="sum",
=======
            probe=Outliers(),
            aggregate=sum,
>>>>>>> c5992ca9
        )
        self.n_jobs = n_jobs


class InfluenceDetector(ModelBasedDetector):
    """Detector based on influence function

    References
    ----------
    .. [1] Jaeckel, Louis A. "Estimating regression coefficients by minimizing\
        the dispersion of the residuals." The Annals of Mathematical Statistics (1972).
    .. [2] Hampel, Frank R. "The influence curve and its role in robust estimation."\
        Journal of the american statistical association (1974).
    """

    def __init__(self, base_model):
        super().__init__(
            base_model=base_model,
            ensemble=NoEnsemble(),
<<<<<<< HEAD
            probe=Influence(),
            aggregate="sum",
=======
            probe=LinearInfluence(),
            aggregate=sum,
>>>>>>> c5992ca9
        )


class RepresenterDetector(ModelBasedDetector):
    """Detector based on representer values

    References
    ----------
    .. [1] Jaeckel, Louis A. "Estimating regression coefficients by minimizing\
        the dispersion of the residuals." The Annals of Mathematical Statistics (1972).

    """

    def __init__(self, base_model):
        super().__init__(
            base_model=base_model,
            ensemble=NoEnsemble(),
<<<<<<< HEAD
            probe=Representer(),
            aggregate="sum",
=======
            probe=LinearRepresenter(),
            aggregate=sum,
>>>>>>> c5992ca9
        )


class DecisionTreeComplexity(ModelBasedDetector):
    def __init__(self, base_model, n_jobs=None):
        super().__init__(
            base_model=base_model,
            ensemble=LeaveOneOutEnsemble(n_jobs=n_jobs),
            probe=LinearParameterCount(),
            aggregate=oob(sum),
        )
        self.n_jobs = n_jobs


class FiniteDiffComplexity(ModelBasedDetector):
    def __init__(
        self,
        base_model,
        epsilon=0.1,
        n_directions=20,
        random_state=None,
    ):
        super().__init__(
            base_model=base_model,
            ensemble=NoEnsemble(),
            probe=FiniteDiffSensitivity(
                Margin(Scores()),
                epsilon=epsilon,
                n_directions=n_directions,
                seed=random_state,
            ),
            aggregate=fromnumpy(partial(np.mean, axis=(-1, -2))),
        ),
        self.epsilon = epsilon
        self.n_directions = n_directions
        self.random_state = random_state


class Classifier(ModelBasedDetector):
    def __init__(self, base_model):
        super().__init__(
            base_model=base_model,
            ensemble=NoEnsemble(),
            probe="accuracy",
            aggregate="sum",
        )


class Regressor(ModelBasedDetector):
    def __init__(self, base_model):
        super().__init__(
            base_model=base_model,
            ensemble=NoEnsemble(),
            probe="l1",
            aggregate="sum",
        )


class ConsensusConsistency(ModelBasedDetector):
    def __init__(
        self, base_model, n_splits=5, n_repeats=10, n_jobs=None, random_state=None
    ):
        super().__init__(
            base_model=base_model,
            ensemble=IndependentEnsemble(
                RepeatedStratifiedKFold(
                    n_splits=n_splits,
                    n_repeats=n_repeats,
                    random_state=random_state,
                ),
                n_jobs=n_jobs,
            ),
            probe="accuracy",
            aggregate=oob(mean),
        )
        self.n_splits = n_splits
        self.n_repeats = n_repeats
        self.n_jobs = n_jobs
        self.random_state = random_state


class ConfidentLearning(ModelBasedDetector):
    def __init__(
        self, base_model, n_splits=5, n_repeats=10, n_jobs=None, random_state=None
    ):
        super().__init__(
            base_model=base_model,
            ensemble=IndependentEnsemble(
                RepeatedStratifiedKFold(
                    n_splits=n_splits,
                    n_repeats=n_repeats,
                    random_state=random_state,
                ),
                n_jobs=n_jobs,
            ),
            probe="confidence",
            aggregate=oob(mean),
        )
        self.n_splits = n_splits
        self.n_repeats = n_repeats
        self.n_jobs = n_jobs
        self.random_state = random_state


class AreaUnderMargin(ModelBasedDetector):
    """Detector based on the area under the margin.

    References
    ----------
    .. [1] Pleiss, G., Zhang, T., Elenberg, E., & Weinberger, K. Q.,\
        "Identifying mislabeled data using the area under the margin ranking.",\
        NeurIPS 2020.
    """

    def __init__(self, base_model, steps=1):
        super().__init__(
            base_model=base_model,
            ensemble=ProgressiveEnsemble(steps=steps),
<<<<<<< HEAD
            probe="soft_margin",
            aggregate="sum",
=======
            probe="margin",
            aggregate=sum,
>>>>>>> c5992ca9
        )
        self.steps = steps


class TracIn(ModelBasedDetector):
    """Detector based on the sum of individual gradients

    References
    ----------
    .. [1] Pruthi, G., Liu, F., Kale, S., & Sundararajan, M.
        "Estimating training data LinearInfluence by tracing gradient descent."
        NeurIPS 2020
    """

    def __init__(self, base_model, steps=1):
        super().__init__(
            base_model=base_model,
            ensemble=ProgressiveEnsemble(steps=steps),
            probe=LinearGradNorm2(),
            aggregate="sum",
        )
        self.steps = steps


class ForgetScores(ModelBasedDetector):
    """Detector based on forgetting events.

    References
    ----------
    .. [1] Toneva, M., Sordoni, A., des Combes, R. T., Trischler, A., Bengio, Y.,\
        & Gordon, G. J.\
        "An Empirical Study of Example Forgetting during Deep Neural Network Learning."\
        ICLR 2019.
    """

    def __init__(self, base_model, steps=1):
        super().__init__(
            base_model=base_model,
            ensemble=ProgressiveEnsemble(steps=steps),
            probe="accuracy",
            aggregate=forget,
        )
        self.steps = steps


class VoLG(ModelBasedDetector):
    """Detector based on variance of logits' gradients. The original VoG.

    References
    ----------
    .. [1] Agarwal, Chirag, Daniel D'souza, and Sara Hooker.
    "Estimating example difficulty using variance of gradients."
    CVPR 2022.
    """

    def __init__(
        self,
        base_model,
        *,
        epsilon=0.1,
        n_directions=20,
        steps=1,
        random_state=None,
    ):
        super().__init__(
            base_model=base_model,
            ensemble=ProgressiveEnsemble(steps=steps),
            probe=FiniteDiffSensitivity(
                Confidence(Logits()),
                epsilon=epsilon,
                n_directions=n_directions,
                seed=random_state,
            ),
            aggregate=vote(var),
        )
        self.epsilon = epsilon
        self.n_directions = n_directions
        self.steps = steps
        self.random_state = random_state


class VoSG(ModelBasedDetector):
    """Detector based on variance of softmax's gradients. The corrected VoG."""

    def __init__(
        self,
        base_model,
        *,
        epsilon=0.1,
        n_directions=20,
        steps=1,
        random_state=None,
    ):
        super().__init__(
            base_model=base_model,
            ensemble=ProgressiveEnsemble(steps=steps),
            probe=FiniteDiffSensitivity(
                Confidence(Probabilities()),
                epsilon=epsilon,
                n_directions=n_directions,
                seed=random_state,
            ),
            aggregate=vote(var),
        )
        self.epsilon = epsilon
        self.n_directions = n_directions
        self.steps = steps
        self.random_state = random_state


class LinearVoSG(ModelBasedDetector):
    """Detector based on variance of softmax's gradients.
    The exact formulation for linear model."""

    def __init__(
        self,
        base_model,
        *,
        steps=1,
    ):
        super().__init__(
            base_model=base_model,
            ensemble=ProgressiveEnsemble(steps=steps),
            probe=LinearSensitivity(),
            aggregate=vote(var),
        )
        self.steps = steps


class SmallLoss(ModelBasedDetector):
    """Detector based on cross-entropy loss between predicted probabilities
    and one-hot observed target"""

    def __init__(self, base_model):
        super().__init__(
            base_model=base_model,
            ensemble=NoEnsemble(),
<<<<<<< HEAD
            probe="entropy",
            aggregate="sum",
=======
            probe="cross_entropy",
            aggregate=sum,
>>>>>>> c5992ca9
        )<|MERGE_RESOLUTION|>--- conflicted
+++ resolved
@@ -35,13 +35,8 @@
         super().__init__(
             base_model=base_model,
             ensemble=OutlierEnsemble(),
-<<<<<<< HEAD
-            probe=OutlierProbe(),
-            aggregate="sum",
-=======
             probe=Outliers(),
-            aggregate=sum,
->>>>>>> c5992ca9
+            aggregate="sum",
         )
         self.n_jobs = n_jobs
 
@@ -61,13 +56,8 @@
         super().__init__(
             base_model=base_model,
             ensemble=NoEnsemble(),
-<<<<<<< HEAD
-            probe=Influence(),
-            aggregate="sum",
-=======
             probe=LinearInfluence(),
-            aggregate=sum,
->>>>>>> c5992ca9
+            aggregate="sum",
         )
 
 
@@ -85,13 +75,8 @@
         super().__init__(
             base_model=base_model,
             ensemble=NoEnsemble(),
-<<<<<<< HEAD
-            probe=Representer(),
-            aggregate="sum",
-=======
             probe=LinearRepresenter(),
-            aggregate=sum,
->>>>>>> c5992ca9
+            aggregate="sum",
         )
 
 
@@ -210,13 +195,8 @@
         super().__init__(
             base_model=base_model,
             ensemble=ProgressiveEnsemble(steps=steps),
-<<<<<<< HEAD
-            probe="soft_margin",
-            aggregate="sum",
-=======
             probe="margin",
-            aggregate=sum,
->>>>>>> c5992ca9
+            aggregate="sum",
         )
         self.steps = steps
 
@@ -354,11 +334,6 @@
         super().__init__(
             base_model=base_model,
             ensemble=NoEnsemble(),
-<<<<<<< HEAD
-            probe="entropy",
-            aggregate="sum",
-=======
             probe="cross_entropy",
-            aggregate=sum,
->>>>>>> c5992ca9
+            aggregate="sum",
         )