import operator

from sklearn.base import BaseEstimator

<<<<<<< HEAD
from mislabeled.aggregate.utils import check_aggregate
=======
from mislabeled.aggregate import check_aggregate
from mislabeled.probe.utils import check_probe
>>>>>>> c5992ca9


class ModelBasedDetector(BaseEstimator):
    def __init__(self, base_model, ensemble, probe, aggregate):
        self.base_model = base_model
        self.ensemble = ensemble
        self.probe = probe
        self.aggregate = aggregate

    def trust_score(self, X, y):
        probe = check_probe(self.probe)
        ensemble_probe_scores, kwargs = self.ensemble.probe_model(
            self.base_model, X, y, probe
        )
        ensemble_probe_scores = (
            (
                operator.neg(probe_scores)
                if hasattr(probe, "maximize") and not probe.maximize
                else probe_scores
            )
            for probe_scores in ensemble_probe_scores
        )
        # probe_scores is an iterator of size e
        # of numpy arrays of shape n x p
        # n: #examples
        # p: #probes
        # e: #ensemble members

<<<<<<< HEAD
        aggregate = check_aggregate(self.aggregate)
        return aggregate(probe_scores, **kwargs)
=======
        aggregate = check_aggregate(self.aggregate, **kwargs)
        return aggregate(ensemble_probe_scores)
>>>>>>> c5992ca9
<|MERGE_RESOLUTION|>--- conflicted
+++ resolved
@@ -1,13 +1,7 @@
-import operator
-
 from sklearn.base import BaseEstimator
 
-<<<<<<< HEAD
 from mislabeled.aggregate.utils import check_aggregate
-=======
-from mislabeled.aggregate import check_aggregate
 from mislabeled.probe.utils import check_probe
->>>>>>> c5992ca9
 
 
 class ModelBasedDetector(BaseEstimator):
@@ -22,24 +16,15 @@
         ensemble_probe_scores, kwargs = self.ensemble.probe_model(
             self.base_model, X, y, probe
         )
-        ensemble_probe_scores = (
-            (
-                operator.neg(probe_scores)
-                if hasattr(probe, "maximize") and not probe.maximize
-                else probe_scores
-            )
-            for probe_scores in ensemble_probe_scores
-        )
         # probe_scores is an iterator of size e
         # of numpy arrays of shape n x p
         # n: #examples
         # p: #probes
         # e: #ensemble members
 
-<<<<<<< HEAD
         aggregate = check_aggregate(self.aggregate)
-        return aggregate(probe_scores, **kwargs)
-=======
-        aggregate = check_aggregate(self.aggregate, **kwargs)
-        return aggregate(ensemble_probe_scores)
->>>>>>> c5992ca9
+        return aggregate(
+            ensemble_probe_scores,
+            maximize=hasattr(self.probe, "maximize") and self.probe.maximize,
+            **kwargs,
+        )