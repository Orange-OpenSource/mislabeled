import numpy as np
import pytest
import scipy.sparse as sp
from sklearn.ensemble import GradientBoostingClassifier, IsolationForest
from sklearn.kernel_approximation import Nystroem
from sklearn.linear_model import LogisticRegression
from sklearn.multiclass import OneVsRestClassifier
from sklearn.neighbors import KNeighborsClassifier
from sklearn.neural_network import MLPClassifier
from sklearn.pipeline import make_pipeline
from sklearn.svm import OneClassSVM
from sklearn.tree import DecisionTreeClassifier

from mislabeled.detect import ModelBasedDetector
from mislabeled.detect.detectors import (
    AreaUnderMargin,
    Classifier,
    ConfidentLearning,
    ConsensusConsistency,
    DecisionTreeComplexity,
    FiniteDiffComplexity,
    ForgetScores,
    InfluenceDetector,
    OutlierDetector,
<<<<<<< HEAD
=======
    RANSAC,
    RepresenterDetector,
>>>>>>> e9aff207
    TracIn,
    VoLG,
)
from mislabeled.ensemble import LeaveOneOutEnsemble, NoEnsemble, ProgressiveEnsemble
from mislabeled.probe import LinearGradSimilarity

from .utils import blobs_1_mislabeled


def simple_detect_test(n_classes, detector):
    # a very simple task with a single mislabeled example that
    # should be easily detected by every detection method
    X, y, indices_mislabeled = blobs_1_mislabeled(n_classes)

    trust_scores = detector.trust_score(X, y)

    selected_untrusted = np.argsort(trust_scores)[:n_classes]

    assert set(selected_untrusted) == set(indices_mislabeled)


seed = 42

detectors = [
    RepresenterDetector(
        base_model=make_pipeline(
            Nystroem(gamma=0.1, n_components=100, random_state=seed),
            MLPClassifier(
                hidden_layer_sizes=(),
                solver="sgd",
                batch_size=1000,
                random_state=seed,
            ),
        ),
    ),
    ModelBasedDetector(
        base_model=make_pipeline(
            Nystroem(gamma=0.1, n_components=100, random_state=seed),
            MLPClassifier(
                hidden_layer_sizes=(),
                solver="sgd",
                batch_size=1000,
                random_state=seed,
            ),
        ),
        ensemble=ProgressiveEnsemble(),
        probe=LinearGradSimilarity(),
        aggregate="sum",
    ),
    TracIn(
        make_pipeline(
            Nystroem(gamma=0.1, n_components=100, random_state=seed),
            MLPClassifier(
                hidden_layer_sizes=(),
                solver="sgd",
                batch_size=500,
                learning_rate_init=0.1,
                random_state=seed,
            ),
        )
    ),
    InfluenceDetector(
        make_pipeline(
            Nystroem(gamma=0.1, n_components=100, random_state=seed),
            LogisticRegression(),
        )
    ),
    DecisionTreeComplexity(DecisionTreeClassifier()),
    ModelBasedDetector(
        KNeighborsClassifier(), LeaveOneOutEnsemble(n_jobs=-1), "accuracy", "sum_oob"
    ),
    FiniteDiffComplexity(
        GradientBoostingClassifier(random_state=seed), random_state=seed
    ),
    Classifier(
        make_pipeline(
            Nystroem(gamma=0.1, n_components=100, random_state=seed),
            LogisticRegression(),
        )
    ),
    ConsensusConsistency(KNeighborsClassifier(n_neighbors=3), random_state=seed),
    ConfidentLearning(KNeighborsClassifier(n_neighbors=3), random_state=seed),
    AreaUnderMargin(
        GradientBoostingClassifier(n_estimators=100, max_depth=1, random_state=seed),
        steps=10,
    ),
    ForgetScores(
        GradientBoostingClassifier(
            n_estimators=200,
            max_depth=None,
            subsample=0.3,
            random_state=seed,
            init="zero",
        ),
        steps=10,
    ),
    AreaUnderMargin(
        DecisionTreeClassifier(),
    ),
    VoLG(
        GradientBoostingClassifier(
            max_depth=None,
            n_estimators=100,
            subsample=0.3,
            learning_rate=0.2,
            random_state=seed,
            init="zero",
        ),
        steps=10,
        n_directions=1.0,
        random_state=seed,
    ),
]


@pytest.mark.parametrize("n_classes", [2, 5])
@pytest.mark.parametrize("detector", detectors)
def test_detect(n_classes, detector):
    simple_detect_test(n_classes, detector)


def sparse_X_test(n_classes, detector):
    # we just detect whether computing trust scores works
    X, y, _ = blobs_1_mislabeled(n_classes, n_samples=100)
    percentile = np.percentile(np.abs(X), 50)
    X[np.abs(X) < percentile] = 0
    X = sp.csr_matrix(X)

    detector.trust_score(X, y)


@pytest.mark.parametrize("n_classes", [2, 5])
@pytest.mark.parametrize("detector", detectors)
def test_detector_with_sparse_X(n_classes, detector):
    sparse_X_test(n_classes, detector)


@pytest.mark.parametrize("n_classes", [2, 5])
@pytest.mark.parametrize(
    "detector",
    [
        OutlierDetector(base_model=IsolationForest(n_estimators=20, random_state=1)),
        # KMM
        OutlierDetector(base_model=OneClassSVM(kernel="rbf", gamma=0.1)),
        # PDR
        ModelBasedDetector(
            base_model=make_pipeline(
                Nystroem(gamma=0.1, n_components=100, random_state=seed),
                OneVsRestClassifier(LogisticRegression()),
            ),
            ensemble=NoEnsemble(),
            probe="accuracy",
            aggregate="sum",
        ),
    ],
)
def test_detect_outliers(n_classes, detector):
    simple_detect_test(n_classes, detector)<|MERGE_RESOLUTION|>--- conflicted
+++ resolved
@@ -22,11 +22,7 @@
     ForgetScores,
     InfluenceDetector,
     OutlierDetector,
-<<<<<<< HEAD
-=======
-    RANSAC,
     RepresenterDetector,
->>>>>>> e9aff207
     TracIn,
     VoLG,
 )
