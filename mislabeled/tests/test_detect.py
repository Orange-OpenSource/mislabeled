--- conflicted
+++ resolved
@@ -10,7 +10,6 @@
 from sklearn.tree import DecisionTreeClassifier
 
 from mislabeled.detect import ModelBasedDetector, OutlierDetector
-<<<<<<< HEAD
 from mislabeled.detect.detectors import (
     AreaUnderMargin,
     Classifier,
@@ -21,13 +20,6 @@
     ForgetScores,
     InfluenceDetector,
     VarianceOfGradients,
-=======
-from mislabeled.ensemble import (
-    IndependentEnsemble,
-    LeaveOneOutEnsemble,
-    NoEnsemble,
-    ProgressiveEnsemble,
->>>>>>> ea0435eb
 )
 from mislabeled.ensemble import SingleEnsemble
 
@@ -46,7 +38,6 @@
     assert set(selected_untrusted) == set(indices_mislabeled)
 
 
-<<<<<<< HEAD
 detectors = [
     InfluenceDetector(
         make_pipeline(RBFSampler(gamma="scale", n_components=100), LogisticRegression())
@@ -70,93 +61,12 @@
     ),
     VarianceOfGradients(
         GradientBoostingClassifier(
-=======
-detectors = {
-    "Influence": ModelBasedDetector(
-        base_model=make_pipeline(
-            RBFSampler(gamma="scale", n_components=100), LogisticRegression()
-        ),
-        ensemble=NoEnsemble(),
-        probe=Influence(),
-        aggregate="sum",
-    ),
-    "FiniteDiffComplexity": ModelBasedDetector(
-        base_model=GradientBoostingClassifier(),
-        ensemble=NoEnsemble(),
-        probe=FiniteDiffSensitivity(
-            "soft_margin", False, n_directions=20, n_jobs=-1, random_state=1
-        ),
-        aggregate="sum",
-    ),
-    "DecisionTreeComplexity": ModelBasedDetector(
-        ensemble=LeaveOneOutEnsemble(),
-        base_model=DecisionTreeClassifier(),
-        probe=Complexity(complexity_proxy="n_leaves"),
-        aggregate="sum",
-    ),
-    "Classifier": ModelBasedDetector(
-        base_model=make_pipeline(
-            RBFSampler(gamma="scale", n_components=100), LogisticRegression()
-        ),
-        ensemble=NoEnsemble(),
-        probe="accuracy",
-        aggregate="sum",
-    ),
-    "ConsensusConsistency": ModelBasedDetector(
-        base_model=KNeighborsClassifier(n_neighbors=3),
-        ensemble=IndependentEnsemble(
-            RepeatedStratifiedKFold(n_splits=5, n_repeats=10),
-        ),
-        probe="accuracy",
-        aggregate="mean_oob",
-    ),
-    "ConfidentLearning": ModelBasedDetector(
-        base_model=KNeighborsClassifier(n_neighbors=3),
-        ensemble=IndependentEnsemble(
-            RepeatedStratifiedKFold(n_splits=5, n_repeats=10),
-        ),
-        probe="confidence",
-        aggregate="mean_oob",
-    ),
-    "AUM": ModelBasedDetector(
-        base_model=GradientBoostingClassifier(max_depth=1),
-        ensemble=ProgressiveEnsemble(),
-        probe="soft_margin",
-        aggregate="sum",
-    ),
-    "Forgetting": ModelBasedDetector(
-        base_model=GradientBoostingClassifier(
-            max_depth=None,
-            n_estimators=100,
-            subsample=0.3,
-            random_state=1,
-            init="zero",
-        ),
-        ensemble=ProgressiveEnsemble(),
-        probe="accuracy",
-        aggregate="forget",
-    ),
-    "VarianceOfGradients": ModelBasedDetector(
-        base_model=GradientBoostingClassifier(
->>>>>>> ea0435eb
             max_depth=None,
             n_estimators=100,
             subsample=0.3,
             learning_rate=0.2,
             random_state=1,
             init="zero",
-<<<<<<< HEAD
-=======
-        ),
-        ensemble=ProgressiveEnsemble(),
-        probe=FiniteDiffSensitivity(
-            probe="confidence",
-            adjust=False,
-            epsilon=0.1,
-            n_directions=20,
-            random_state=None,
-            n_jobs=None,
->>>>>>> ea0435eb
         ),
     ),
 ]
