--- conflicted
+++ resolved
@@ -9,7 +9,6 @@
 from sklearn.svm import OneClassSVM
 from sklearn.tree import DecisionTreeClassifier
 
-<<<<<<< HEAD
 from mislabeled.detect import ModelBasedDetector
 from mislabeled.ensemble import (
     IndependentEnsemble,
@@ -18,9 +17,8 @@
     OutlierEnsemble,
     ProgressiveEnsemble,
 )
-from mislabeled.probe import Complexity, FiniteDiffSensitivity, Influence, OutlierProbe
-=======
-from mislabeled.detect import ModelBasedDetector, OutlierDetector
+from mislabeled.probe import OutlierProbe
+from mislabeled.detect import ModelBasedDetector
 from mislabeled.detect.detectors import (
     AreaUnderMargin,
     Classifier,
@@ -33,7 +31,6 @@
     VarianceOfGradients,
 )
 from mislabeled.ensemble import NoEnsemble
->>>>>>> 577a13b4
 
 from .utils import blobs_1_mislabeled
 
