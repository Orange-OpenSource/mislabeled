--- conflicted
+++ resolved
@@ -51,13 +51,8 @@
                     LogisticRegression(),
                 ),
                 ensemble=NoEnsemble(),
-<<<<<<< HEAD
-                probe="soft_margin",
+                probe="margin",
                 aggregate="sum",
-=======
-                probe="margin",
-                aggregate=sum,
->>>>>>> c5992ca9
             ),
         ]
     ],
