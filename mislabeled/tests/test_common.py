--- conflicted
+++ resolved
@@ -9,11 +9,8 @@
     AUMDetector,
     ClassifierDetector,
     ConsensusDetector,
-<<<<<<< HEAD
     DecisionTreeComplexityDetector,
-=======
     DynamicDetector,
->>>>>>> fa01e27c
     InfluenceDetector,
     InputSensitivityDetector,
     KMMDetector,
@@ -39,15 +36,12 @@
     InputSensitivityDetector(LogisticRegression()),
     KMMDetector(n_jobs=-1),
     PDRDetector(LogisticRegression(), n_jobs=-1),
-<<<<<<< HEAD
     DecisionTreeComplexityDetector(DecisionTreeClassifier(random_state=1)),
-=======
     DynamicDetector(
         GradientBoostingClassifier(max_depth=2),
         staging=True,
         max_iter=10,
     ),
->>>>>>> fa01e27c
 ]
 
 
