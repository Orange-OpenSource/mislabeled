--- conflicted
+++ resolved
@@ -43,13 +43,8 @@
             ),
         ),
         ensemble=LeaveOneOutEnsemble(n_jobs=-1),
-<<<<<<< HEAD
-        probe=Complexity(complexity_proxy="n_weak_learners"),
+        probe=LinearParameterCount(),
         aggregate="sum",
-=======
-        probe=LinearParameterCount(),
-        aggregate=sum,
->>>>>>> c5992ca9
     ),
     ModelBasedDetector(
         base_model=make_pipeline(
@@ -58,13 +53,8 @@
             LogisticRegression(C=1e3, warm_start=True),
         ),
         ensemble=LeaveOneOutEnsemble(n_jobs=-1),
-<<<<<<< HEAD
-        probe=Complexity(complexity_proxy="weight_norm"),
+        probe=LinearParamNorm2(),
         aggregate="sum",
-=======
-        probe=LinearParamNorm2(),
-        aggregate=sum,
->>>>>>> c5992ca9
     ),
 ]
 
