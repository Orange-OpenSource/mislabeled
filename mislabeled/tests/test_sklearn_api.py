from functools import partial
from itertools import product, starmap

from bqlearn.baseline import make_baseline
from sklearn.ensemble import GradientBoostingClassifier
from sklearn.kernel_approximation import RBFSampler
from sklearn.linear_model import LogisticRegression
from sklearn.mixture import GaussianMixture
from sklearn.model_selection import RepeatedStratifiedKFold
from sklearn.neighbors import KNeighborsClassifier
<<<<<<< HEAD
from sklearn.pipeline import make_pipeline
=======
>>>>>>> 528f4c47
from sklearn.semi_supervised import SelfTrainingClassifier
from sklearn.tree import DecisionTreeClassifier
from sklearn.utils.estimator_checks import parametrize_with_checks

<<<<<<< HEAD
from mislabeled.detect import ModelBasedDetector, OutlierDetector
from mislabeled.ensemble import (
    IndependentEnsembling,
    LOOEnsembling,
    NoEnsembling,
    ProgressiveEnsembling,
=======
from mislabeled.detect import ModelBasedDetector
from mislabeled.ensemble import (
    IndependentEnsemble,
    LeaveOneOut,
    ProgressiveEnsemble,
    SingleEnsemble,
>>>>>>> 528f4c47
)
from mislabeled.handle import (
    BiqualityClassifier,
    FilterClassifier,
    SemiSupervisedClassifier,
)
<<<<<<< HEAD
from mislabeled.probe import Complexity, FiniteDiffSensitivity
=======
from mislabeled.probe import Complexity
>>>>>>> 528f4c47
from mislabeled.split import GMMSplitter, PerClassSplitter, QuantileSplitter

seed = 42

detectors = [
    ModelBasedDetector(
        base_model=LogisticRegression(),
        ensembling=NoEnsembling(),
        probe="accuracy",
        aggregate="sum",
    ),
    ModelBasedDetector(
        base_model=KNeighborsClassifier(n_neighbors=3),
        ensembling=IndependentEnsembling(
            RepeatedStratifiedKFold(n_splits=5, n_repeats=10, random_state=seed),
        ),
        probe="accuracy",
        aggregate="mean_oob",
    ),
    ModelBasedDetector(
        base_model=GradientBoostingClassifier(max_depth=1, random_state=seed),
        ensembling=ProgressiveEnsembling(),
        probe="soft_margin",
        aggregate="sum",
    ),
]

<<<<<<< HEAD
=======

>>>>>>> 528f4c47
splitters = [
    PerClassSplitter(
        GMMSplitter(
            GaussianMixture(
                n_components=2,
                max_iter=10,
                random_state=seed,
            )
        )
    ),
    PerClassSplitter(QuantileSplitter(quantile=0.5)),
]

handlers = [
    partial(FilterClassifier, estimator=LogisticRegression()),
    partial(
        SemiSupervisedClassifier,
        estimator=SelfTrainingClassifier(LogisticRegression(), max_iter=2),
    ),
    partial(
        BiqualityClassifier,
        estimator=make_baseline(LogisticRegression(), "no_correction"),
    ),
]


@parametrize_with_checks(
    list(
        starmap(
            lambda detector, splitter, handler: handler(detector, splitter),
            product(detectors, splitters, handlers),
        )
    )
)
def test_all_detectors_with_splitter(estimator, check):
    return check(estimator)


# this requires a separate test because one of the instance attributes is a function,
# which makes tests detect it as being non deterministic
other_detectors = [
    ModelBasedDetector(
        base_model=DecisionTreeClassifier(random_state=seed),
        ensembling=LOOEnsembling(),
        probe=Complexity(complexity_proxy="n_leaves"),
        aggregate="sum",
    ),
]

parametrize = parametrize_with_checks(
    list(
        starmap(
            lambda detector, splitter, handler: handler(detector, splitter),
            product(other_detectors, splitters, handlers),
        )
    )
)
parametrize = parametrize.with_args(ids=[])


@parametrize
def test_naive_complexity(estimator, check):
    return check(estimator)<|MERGE_RESOLUTION|>--- conflicted
+++ resolved
@@ -8,40 +8,24 @@
 from sklearn.mixture import GaussianMixture
 from sklearn.model_selection import RepeatedStratifiedKFold
 from sklearn.neighbors import KNeighborsClassifier
-<<<<<<< HEAD
 from sklearn.pipeline import make_pipeline
-=======
->>>>>>> 528f4c47
 from sklearn.semi_supervised import SelfTrainingClassifier
 from sklearn.tree import DecisionTreeClassifier
 from sklearn.utils.estimator_checks import parametrize_with_checks
 
-<<<<<<< HEAD
 from mislabeled.detect import ModelBasedDetector, OutlierDetector
 from mislabeled.ensemble import (
     IndependentEnsembling,
     LOOEnsembling,
     NoEnsembling,
     ProgressiveEnsembling,
-=======
-from mislabeled.detect import ModelBasedDetector
-from mislabeled.ensemble import (
-    IndependentEnsemble,
-    LeaveOneOut,
-    ProgressiveEnsemble,
-    SingleEnsemble,
->>>>>>> 528f4c47
 )
 from mislabeled.handle import (
     BiqualityClassifier,
     FilterClassifier,
     SemiSupervisedClassifier,
 )
-<<<<<<< HEAD
 from mislabeled.probe import Complexity, FiniteDiffSensitivity
-=======
-from mislabeled.probe import Complexity
->>>>>>> 528f4c47
 from mislabeled.split import GMMSplitter, PerClassSplitter, QuantileSplitter
 
 seed = 42
@@ -69,10 +53,6 @@
     ),
 ]
 
-<<<<<<< HEAD
-=======
-
->>>>>>> 528f4c47
 splitters = [
     PerClassSplitter(
         GMMSplitter(
