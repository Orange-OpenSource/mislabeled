import numpy as np
from sklearn.base import BaseEstimator
from sklearn.model_selection import KFold
from sklearn.neighbors import KNeighborsClassifier
from sklearn.utils.validation import check_X_y


class ConsensusDetector(BaseEstimator):
    """A template estimator to be used as a reference implementation.

    For more information regarding how to build your own estimator, read more
    in the :ref:`User Guide <user_guide>`.

    Parameters
    ----------
    demo_param : str, default='demo_param'
        A parameter used for demonstation of how to pass and store paramters.

    Examples
    --------
    >>> from mislabeled import ConsensusDetector
    >>> import numpy as np
    >>> X = np.arange(100).reshape(100, 1)
    >>> y = np.zeros((100, ))
    >>> estimator = TemplateEstimator()
    >>> estimator.fit(X, y)
    TemplateEstimator()
    """

    def __init__(self, classifier=None, n_splits=4, n_cvs=4):
        self.classifier = classifier
        self.n_cvs = n_cvs
        self.n_splits = n_splits

    def trust_score(self, X, y):
        """A reference implementation of a fitting function.

        Parameters
        ----------
        X : {array-like, sparse matrix}, shape (n_samples, n_features)
            The training input samples.
        y : array-like, shape (n_samples,) or (n_samples, n_outputs)
            The target values (class labels in classification, real numbers in
            regression).

        Returns
        -------
        self : object
            Returns self.
        """
        X, y = check_X_y(X, y, accept_sparse=True)
        n = X.shape[0]
        consistent_label = np.zeros(n)

        kf = KFold(n_splits=self.n_splits, shuffle=True)  # TODO rng

        for i in range(self.n_cvs):
            for i_train, i_val in kf.split(X):
                self.classifier.fit(X[i_train, :], y[i_train])

                y_pred = self.classifier.predict(X[i_val])
                consistent_label[i_val] += (y[i_val] == y_pred).astype(int)

        return consistent_label / self.n_cvs


class AUMDetector(BaseEstimator):
    """A template estimator to be used as a reference implementation.

    For more information regarding how to build your own estimator, read more
    in the :ref:`User Guide <user_guide>`.

    Parameters
    ----------
    demo_param : str, default='demo_param'
        A parameter used for demonstation of how to pass and store paramters.

    Examples
    --------
    >>> from mislabeled import AUMDetector
    >>> import numpy as np
    >>> X = np.arange(100).reshape(100, 1)
    >>> y = np.zeros((100, ))
    >>> estimator = TemplateEstimator()
    >>> estimator.fit(X, y)
    TemplateEstimator()
    """

    def __init__(self, classifier=None):
        self.classifier = classifier

        # TODO duck-verify that classifier has a staged_decision_function method

    def trust_score(self, X, y):
        """A reference implementation of a fitting function.

        Parameters
        ----------
        X : {array-like, sparse matrix}, shape (n_samples, n_features)
            The training input samples.
        y : array-like, shape (n_samples,) or (n_samples, n_outputs)
            The target values (class labels in classification, real numbers in
            regression).

        Returns
        -------
        self : object
            Returns self.
        """
        X, y = check_X_y(X, y, accept_sparse=True)
        n = X.shape[0]

        clf = self.classifier

        clf.fit(X, y)
        margins = np.zeros((clf.n_estimators, n))

        for i, logits in enumerate(clf.staged_decision_function(X)):
            if logits.ndim == 1:
                logits = np.stack([-logits, logits], axis=1)
            # ???
            elif logits.shape[1] == 1:
                logits = np.hstack([-logits, logits])
            y_pred = np.argmax(logits, axis=1)
            assigned_logit = np.take_along_axis(
                logits, y.reshape(-1, 1), axis=1
            ).flatten()
            # Maybe partition is better ?
            logits.sort(axis=1)
            largest_other_logit = np.where(y == y_pred, logits[:, -2], logits[:, -1])
            margin = assigned_logit - largest_other_logit
            margins[i] = margin

        return margins.sum(axis=0)


class InfluenceDetector(BaseEstimator):
    """A template estimator to be used as a reference implementation.

    For more information regarding how to build your own estimator, read more
    in the :ref:`User Guide <user_guide>`.

    Parameters
    ----------
    demo_param : str, default='demo_param'
        A parameter used for demonstation of how to pass and store paramters.

    Examples
    --------
    >>> from mislabeled import AUMDetector
    >>> import numpy as np
    >>> X = np.arange(100).reshape(100, 1)
    >>> y = np.zeros((100, ))
    >>> estimator = TemplateEstimator()
    >>> estimator.fit(X, y)
    TemplateEstimator()
    """

    def __init__(self, alpha=1.0, transform=None):
        self.alpha = alpha
        self.transform = transform

    def trust_score(self, X, y):
        """A reference implementation of a fitting function.

        Parameters
        ----------
        X : {array-like, sparse matrix}, shape (n_samples, n_features)
            The training input samples.
        y : array-like, shape (n_samples,) or (n_samples, n_outputs)
            The target values (class labels in classification, real numbers in
            regression).

        Returns
        -------
        self : object
            Returns self.
        """
        X, y = check_X_y(X, y, accept_sparse=True)
        if self.transform is None:
            X_t = X
        else:
            X_t = self.transform.fit_transform(X)

        d = X_t.shape[1]

        inv = np.linalg.inv(X_t.T @ X_t + np.identity(d) * self.alpha)
        H = X_t @ inv @ X_t.T
        y_cent = y - 0.5  # TODO multiclass

        J = y_cent.reshape(-1, 1) * H * y_cent.reshape(1, -1)
        m = (J * (y.reshape(-1, 1) == y.reshape(1, -1))).sum(axis=1)

        return m


class ClassifierDetector(BaseEstimator):
    """A template estimator to be used as a reference implementation.

    For more information regarding how to build your own estimator, read more
    in the :ref:`User Guide <user_guide>`.

    Parameters
    ----------
    demo_param : str, default='demo_param'
        A parameter used for demonstation of how to pass and store paramters.

    Examples
    --------
    >>> from mislabeled import AUMDetector
    >>> import numpy as np
    >>> X = np.arange(100).reshape(100, 1)
    >>> y = np.zeros((100, ))
    >>> estimator = TemplateEstimator()
    >>> estimator.fit(X, y)
    TemplateEstimator()
    """

    def __init__(self, classifier=None):
        self.classifier = classifier

    def trust_score(self, X, y):
        """A reference implementation of a fitting function.

        Parameters
        ----------
        X : {array-like, sparse matrix}, shape (n_samples, n_features)
            The training input samples.
        y : array-like, shape (n_samples,) or (n_samples, n_outputs)
            The target values (class labels in classification, real numbers in
            regression).

        Returns
        -------
        self : object
            Returns self.
        """
        X, y = check_X_y(X, y, accept_sparse=True)

        clf = self.classifier

        clf.fit(X, y)
        return clf.decision_function(X) * (y - 0.5)


class VoGDetector(BaseEstimator):
    """A template estimator to be used as a reference implementation.

    For more information regarding how to build your own estimator, read more
    in the :ref:`User Guide <user_guide>`.

    Parameters
    ----------
    demo_param : str, default='demo_param'
        A parameter used for demonstation of how to pass and store paramters.

    Examples
    --------
    >>> from mislabeled import AUMDetector
    >>> import numpy as np
    >>> X = np.arange(100).reshape(100, 1)
    >>> y = np.zeros((100, ))
    >>> estimator = TemplateEstimator()
    >>> estimator.fit(X, y)
    TemplateEstimator()
    """

    def __init__(self, epsilon=0.5, classifier=None):
        self.epsilon = epsilon
        self.classifier = classifier

    def trust_score(self, X, y):
        """A reference implementation of a fitting function.

        Parameters
        ----------
        X : {array-like, sparse matrix}, shape (n_samples, n_features)
            The training input samples.
        y : array-like, shape (n_samples,) or (n_samples, n_outputs)
            The target values (class labels in classification, real numbers in
            regression).

        Returns
        -------
        self : object
            Returns self.
        """
        X, y = check_X_y(X, y, accept_sparse=True)
<<<<<<< HEAD
        n = X.shape[0]
=======
>>>>>>> 269f479d
        d = X.shape[1]

        neigh = KNeighborsClassifier(n_neighbors=d + 1)
        neigh.fit(X, y)
        neigh_dist, neigh_ind = neigh.kneighbors(X, return_distance=True)

        self.classifier.fit(X, y)

        diffs = []
        for i in range(d):
            # prepare vectors for finite differences
            vecs_end = X + self.epsilon * (X[neigh_ind[:, i + 1]] - X)
            vecs_start = X  # - self.epsilon * (X[neigh_ind, i+1]] - X)
            lengths = np.sqrt(((vecs_end - vecs_start) ** 2).sum(axis=1))

            # compute finite differences
            diffs.append(
                (
                    self.classifier.decision_function(vecs_end)
                    - self.classifier.decision_function(vecs_start)
                )
                / lengths
            )
        diffs = np.array(diffs).T

        m = np.abs(diffs).sum(axis=1)

        return m.max() - m<|MERGE_RESOLUTION|>--- conflicted
+++ resolved
@@ -286,10 +286,6 @@
             Returns self.
         """
         X, y = check_X_y(X, y, accept_sparse=True)
-<<<<<<< HEAD
-        n = X.shape[0]
-=======
->>>>>>> 269f479d
         d = X.shape[1]
 
         neigh = KNeighborsClassifier(n_neighbors=d + 1)
