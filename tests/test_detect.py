# Software Name : mislabeled
# SPDX-FileCopyrightText: Copyright (c) Orange Innovation
# SPDX-License-Identifier: MIT
#
# This software is distributed under the MIT license,
# see the "LICENSE.md" file for more details
# or https://github.com/Orange-OpenSource/mislabeled/blob/master/LICENSE.md

import numpy as np
import pytest
import scipy.sparse as sp
from sklearn.ensemble import GradientBoostingClassifier, IsolationForest
from sklearn.kernel_approximation import Nystroem
from sklearn.linear_model import LogisticRegression
from sklearn.multiclass import OneVsRestClassifier
from sklearn.neighbors import KNeighborsClassifier
from sklearn.neural_network import MLPClassifier
from sklearn.pipeline import make_pipeline
from sklearn.svm import OneClassSVM
from sklearn.tree import DecisionTreeClassifier

from mislabeled.aggregate import oob, sum
from mislabeled.detect import ModelProbingDetector
from mislabeled.detect.detectors import (
    AreaUnderMargin,
    Classifier,
    ConfidentLearning,
    ConsensusConsistency,
    DecisionTreeComplexity,
    FiniteDiffComplexity,
    FiniteDiffVoLG,
    ForgetScores,
    OutlierDetector,
    RepresenterDetector,
    SelfInfluenceDetector,
    SmallLoss,
    TracIn,
    VoLG,
)
from mislabeled.ensemble import LeaveOneOutEnsemble, NoEnsemble, ProgressiveEnsemble
from mislabeled.probe import GradSimilarity

from .utils import blobs_1_mislabeled


def simple_detect_test(n_classes, detector):
    # a very simple task with a single mislabeled example that
    # should be easily detected by every detection method
    X, y, indices_mislabeled = blobs_1_mislabeled(n_classes)

    trust_scores = detector.trust_score(X, y)

    assert trust_scores.shape == (X.shape[0],)

    selected_untrusted = np.argsort(trust_scores)[:n_classes]

    assert set(selected_untrusted) == set(indices_mislabeled)


seed = 42

detectors = [
    RepresenterDetector(
        make_pipeline(
            Nystroem(gamma=0.1, n_components=100, random_state=seed),
            MLPClassifier(
                hidden_layer_sizes=(),
                solver="sgd",
                batch_size=1000,
                random_state=seed,
            ),
        ),
    ),
    SmallLoss(
        make_pipeline(
            Nystroem(gamma=0.1, n_components=100, random_state=seed),
            LogisticRegression(),
        )
    ),
    ModelProbingDetector(
        base_model=make_pipeline(
            Nystroem(gamma=0.1, n_components=100, random_state=seed),
            MLPClassifier(
                hidden_layer_sizes=(),
                solver="sgd",
                batch_size=1000,
                random_state=seed,
            ),
        ),
        ensemble=ProgressiveEnsemble(),
        probe=GradSimilarity(),
        aggregate="sum",
    ),
    TracIn(
        make_pipeline(
            Nystroem(gamma=0.1, n_components=100, random_state=seed),
            MLPClassifier(
                hidden_layer_sizes=(),
                solver="sgd",
                batch_size=500,
                learning_rate_init=0.1,
                random_state=seed,
            ),
        )
    ),
    SelfInfluenceDetector(
        make_pipeline(
            Nystroem(gamma=0.1, n_components=100, random_state=seed),
            LogisticRegression(random_state=seed, C=10),
        )
    ),
    DecisionTreeComplexity(DecisionTreeClassifier()),
    ModelProbingDetector(
        KNeighborsClassifier(), LeaveOneOutEnsemble(n_jobs=-1), "accuracy", oob(sum)
    ),
    FiniteDiffComplexity(
        GradientBoostingClassifier(random_state=seed), random_state=seed
    ),
    Classifier(
        make_pipeline(
            Nystroem(gamma=0.1, n_components=100, random_state=seed),
            LogisticRegression(random_state=seed),
        )
    ),
    ConsensusConsistency(KNeighborsClassifier(n_neighbors=3), random_state=seed),
    ConfidentLearning(KNeighborsClassifier(n_neighbors=3), random_state=seed),
    AreaUnderMargin(
        GradientBoostingClassifier(n_estimators=100, max_depth=1, random_state=seed),
        steps=10,
    ),
    ForgetScores(
        GradientBoostingClassifier(
            n_estimators=200,
            max_depth=None,
            subsample=0.3,
            random_state=seed,
            init="zero",
        ),
        steps=10,
    ),
    AreaUnderMargin(
        DecisionTreeClassifier(),
    ),
    FiniteDiffVoLG(
        GradientBoostingClassifier(
            max_depth=None,
            n_estimators=100,
            subsample=0.3,
            learning_rate=0.1,
            random_state=seed,
            init="zero",
        ),
        steps=10,
        staging="predict",
        n_directions=10,
        epsilon=0.1,
        random_state=seed,
    ),
    TracIn(GradientBoostingClassifier(random_state=seed), steps=10),
<<<<<<< HEAD
    SelfInfluenceDetector(MLPClassifier(random_state=seed, alpha=0.1)),
=======
    SelfInfluenceDetector(MLPClassifier(random_state=seed)),
    VoLG(
        make_pipeline(
            Nystroem(gamma=0.1, n_components=100, random_state=seed),
            LogisticRegression(random_state=seed),
        )
    ),
    VoLG(MLPClassifier(random_state=seed)),
>>>>>>> bbe6517e
]


@pytest.mark.parametrize("n_classes", [2, 5])
@pytest.mark.parametrize("detector", detectors)
def test_detect(n_classes, detector):
    simple_detect_test(n_classes, detector)


def sparse_X_test(n_classes, detector):
    # we just detect whether computing trust scores works
    X, y, _ = blobs_1_mislabeled(n_classes, n_samples=1000)
    percentile = np.percentile(np.abs(X), 50)
    X[np.abs(X) < percentile] = 0

    np.testing.assert_allclose(
        detector.trust_score(X, y), detector.trust_score(sp.csr_matrix(X), y), rtol=1e-3
    )


@pytest.mark.parametrize("n_classes", [2])
@pytest.mark.parametrize("detector", detectors)
def test_detector_with_sparse_X(n_classes, detector):
    sparse_X_test(n_classes, detector)


@pytest.mark.parametrize("n_classes", [2, 5])
@pytest.mark.parametrize(
    "detector",
    [
        OutlierDetector(base_model=IsolationForest(n_estimators=20, random_state=1)),
        # KMM
        OutlierDetector(base_model=OneClassSVM(kernel="rbf", gamma=0.1)),
        # PDR
        ModelProbingDetector(
            base_model=make_pipeline(
                Nystroem(gamma=0.1, n_components=100, random_state=seed),
                OneVsRestClassifier(LogisticRegression()),
            ),
            ensemble=NoEnsemble(),
            probe="accuracy",
            aggregate="sum",
        ),
    ],
)
def test_outlier_based_detectors(n_classes, detector):
    simple_detect_test(n_classes, detector)<|MERGE_RESOLUTION|>--- conflicted
+++ resolved
@@ -157,10 +157,7 @@
         random_state=seed,
     ),
     TracIn(GradientBoostingClassifier(random_state=seed), steps=10),
-<<<<<<< HEAD
     SelfInfluenceDetector(MLPClassifier(random_state=seed, alpha=0.1)),
-=======
-    SelfInfluenceDetector(MLPClassifier(random_state=seed)),
     VoLG(
         make_pipeline(
             Nystroem(gamma=0.1, n_components=100, random_state=seed),
@@ -168,7 +165,6 @@
         )
     ),
     VoLG(MLPClassifier(random_state=seed)),
->>>>>>> bbe6517e
 ]
 
 
